--- conflicted
+++ resolved
@@ -1,12 +1,8 @@
 use crate::{db::bots::Bot, DbPool};
 
 use crate::db;
-<<<<<<< HEAD
-use crate::modules::matches::RunMatch;
 use diesel::{PgConnection, QueryResult};
-=======
 use crate::modules::matches::{MatchPlayer, RunMatch};
->>>>>>> 7a3b801f
 use rand::seq::SliceRandom;
 use std::collections::HashMap;
 use std::mem;
@@ -48,14 +44,10 @@
         code_bundles.push(code_bundle);
     }
 
-<<<<<<< HEAD
-    let code_bundle_refs = code_bundles.iter().collect::<Vec<_>>();
-=======
     let players = code_bundles
         .iter()
         .map(MatchPlayer::from_code_bundle)
         .collect::<Vec<_>>();
->>>>>>> 7a3b801f
 
     let mut run_match = RunMatch::from_players(players);
     run_match
